--- conflicted
+++ resolved
@@ -47,79 +47,5 @@
 
 WARNING: Sample data may contain sensitive information. Use `--redact-samples` flag and review outputs before sharing.
 
-<<<<<<< HEAD
-
 ## License
-[![FOSSA Status](https://app.fossa.com/api/projects/git%2Bgithub.com%2FEvilBit-Labs%2Fdbsurveyor.svg?type=large)](https://app.fossa.com/projects/git%2Bgithub.com%2FEvilBit-Labs%2Fdbsurveyor?ref=badge_large)
-=======
-## Exceptions
-
-### FOSSA License Scanning Integration
-
-- **Rule:** FOSSA GitHub App integration with PR enforcement requirement
-- **Status:** Pending - requires GitHub App installation and configuration
-- **Rationale:** FOSSA integration requires organization-level GitHub App setup
-- **Duration:** Until FOSSA GitHub App is configured for the repository
-- **Compensating Controls:**
-  - Manual license review via cargo-deny.toml configuration
-  - Pre-commit license validation hooks
-  - Regular dependency auditing with cargo-audit
-  - License information included in generated SBOMs
-- **Tracking:** Will be resolved once FOSSA GitHub App is installed
-
-### Migration Status
-
-- **Renovate:** ✅ Configured (replaced Dependabot)
-- **Release Please:** ✅ Configured
-- **SLSA Provenance:** ✅ Configured
-- **Cosign Signing:** ✅ Configured
-- **CodeQL Analysis:** ✅ Configured
-- **OSSF Scorecard:** ✅ Configured
-- **MkDocs Documentation:** ✅ Configured
-- **Local GitHub Actions Testing:** ✅ Configured with `act`
-
-## Local Development and Testing
-
-### GitHub Actions Testing with `act`
-
-This project supports local testing of GitHub Actions workflows using [`act`](https://github.com/nektos/act):
-
-```bash
-# Setup act for local testing
-just setup-act
-
-# Test the entire CI workflow locally
-just test-ci-local
-
-# Test specific jobs
-just test-lint-local
-just test-security-local
-just test-build-local
-
-# Test release workflows (dry run)
-just test-release-local
-just test-release-please-local
-
-# List all available workflows
-just list-workflows
-
-# Validate workflow syntax
-just validate-workflows
-```
-
-### Key Development Commands
-
-```bash
-# Development workflow (format, lint, test, coverage)
-just dev
-
-# Security-focused development cycle
-just security-full
-
-# Local/CI parity - run the same checks as CI
-just ci-check
-
-# Pre-commit validation
-just pre-commit
-```
->>>>>>> 3ca6312a
+[![FOSSA Status](https://app.fossa.com/api/projects/git%2Bgithub.com%2FEvilBit-Labs%2Fdbsurveyor.svg?type=large)](https://app.fossa.com/projects/git%2Bgithub.com%2FEvilBit-Labs%2Fdbsurveyor?ref=badge_large)